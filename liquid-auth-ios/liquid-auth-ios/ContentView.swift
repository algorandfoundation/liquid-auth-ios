--- conflicted
+++ resolved
@@ -5,20 +5,15 @@
 import MnemonicSwift
 import CryptoKit
 import deterministicP256_swift
-<<<<<<< HEAD
 import WebRTC
 
 import Foundation
-=======
-
->>>>>>> 7b917405
 
 struct ContentView: View {
     @State private var isScanning = false
     @State private var isLoading = false
     @State private var scannedMessage: String? = nil
     @State private var errorMessage: String? = nil
-<<<<<<< HEAD
 
     @State private var showActionSheet = false
     @State private var actionSheetOrigin: String?
@@ -78,52 +73,10 @@
             }
 
             // Show the processing pop-up only when isLoading is true
-=======
-
-    var body: some View {
-        ZStack {
-            VStack {
-                Image(systemName: "globe")
-                    .imageScale(.large)
-                    .foregroundStyle(.tint)
-                Text("Ready to scan?")
-                
-                Button(action: {
-                    isScanning = true
-                }) {
-                    Text("Scan QR Code")
-                        .padding()
-                        .background(Color.blue)
-                        .foregroundColor(.white)
-                        .cornerRadius(8)
-                }
-                .sheet(isPresented: $isScanning) {
-                    QRCodeScannerView { scannedCode in
-                        isScanning = false // Dismiss the camera view immediately
-                        handleScannedCode(scannedCode)
-                    }
-                }
-
-                if let message = scannedMessage {
-                    Text("Message: \(message)")
-                        .padding()
-                }
-
-                if let error = errorMessage {
-                    Text("Error: \(error)")
-                        .foregroundColor(.red)
-                        .padding()
-                }
-            }
-            .padding()
-
-            // Show a loading overlay when isLoading is true
->>>>>>> 7b917405
             if isLoading {
                 VStack {
                     ProgressView("Processing...")
                         .padding()
-<<<<<<< HEAD
                         .background(Color.black)
                         .cornerRadius(10)
                         .shadow(radius: 10)
@@ -273,6 +226,21 @@
                 showActionSheet = true
                 }
             }
+            .padding()
+
+            // Show a loading overlay when isLoading is true
+            if isLoading {
+                VStack {
+                    ProgressView("Processing...")
+                        .padding()
+                        .background(Color.white)
+                        .cornerRadius(10)
+                        .shadow(radius: 10)
+                }
+                .frame(maxWidth: .infinity, maxHeight: .infinity)
+                .background(Color.black.opacity(0.5))
+                .edgesIgnoringSafeArea(.all)
+            }
         }
 
     private func startProcessing(action: @escaping () -> Void) {
@@ -430,15 +398,6 @@
                 errorMessage = nil
 
                 startSignaling(origin: origin, requestId: requestId)
-=======
-                        .background(Color.white)
-                        .cornerRadius(10)
-                        .shadow(radius: 10)
-                }
-                .frame(maxWidth: .infinity, maxHeight: .infinity)
-                .background(Color.black.opacity(0.5))
-                .edgesIgnoringSafeArea(.all)
->>>>>>> 7b917405
             }
 
         } catch {
@@ -448,7 +407,6 @@
     }
 
 
-<<<<<<< HEAD
     private func authenticate(origin: String, requestId: String) async {
         do {
 
@@ -699,315 +657,6 @@
         p256KeyPair: p256KeyPair,
         address: address
     )
-=======
-    private func handleScannedCode(_ code: String) {
-        if code.starts(with: "FIDO:/") {
-            // Decode the FIDO URI
-
-            // We need to look into hybrid transport for iOS to understand how to properly
-            // handle the FIDO URI. The current implementation is a placeholder.
-            scannedMessage = "FIDO URI detected. Processing..."
-            errorMessage = nil
-
-            // Attempt to open the URI using UIApplication
-            
-            /*
-             guard let url = URL(string: code) else {
-                errorMessage = "Invalid URI format."
-                scannedMessage = nil
-                return
-            }
-            
-            UIApplication.shared.open(url, options: [:]) { success in
-                    if success {
-                        scannedMessage = "Opened URI: \(code)"
-                        errorMessage = nil
-                    } else {
-                        errorMessage = "Failed to open URI: \(code)"
-                        scannedMessage = nil
-                    }
-                } 
-            */
-
-
-            // This is how to decode the FIDO URI and extract the contents
-            /*
-             if let fidoRequest = FIDOHandler.decodeFIDOURI(code) {
-                // Determine the flow type
-                scannedMessage = "\(fidoRequest.flowType) flow detected. Ready to proceed."
-
-                // Log the extracted fields
-                print("Public Key: \(fidoRequest.publicKey)")
-                print("QR Secret: \(fidoRequest.qrSecret)")
-                print("Tunnel Server Count: \(fidoRequest.tunnelServerCount)")
-                if let currentTime = fidoRequest.currentTime {
-                    print("Current Time: \(currentTime)")
-                }
-                if let stateAssisted = fidoRequest.stateAssisted {
-                    print("State-Assisted Transactions: \(stateAssisted)")
-                }
-                if let hint = fidoRequest.hint {
-                    print("Hint: \(hint)")
-                }
-
-                errorMessage = nil
-            } else {
-                errorMessage = "Failed to process FIDO URI."
-                scannedMessage = nil
-            }
-            */
-        } else if code.starts(with: "liquid://") {
-            // Handle Liquid Auth URI
-            isLoading = true
-            handleLiquidAuthURI(code)
-        } else {
-            errorMessage = "Unsupported QR code format."
-            scannedMessage = nil
-        }
-    }
-
-    private func handleLiquidAuthURI(_ uri: String) {
-        // Example: Decode the Liquid Auth URI
-        scannedMessage = "Liquid Auth URI: \(uri)"
-        errorMessage = nil
-        // Add logic to decode and process the Liquid Auth message
-        print("Handling Liquid Auth URI: \(uri)")
-
-        if let (origin, requestId) = Utility.extractOriginAndRequestId(from: uri) {
-            print("Origin: \(origin), Request ID: \(requestId)")
-
-            // TODO: check if credential for the specific origin already exists
-            // For now, only register:
-
-            if (true) {
-                DispatchQueue.global().async {
-                    register(origin: origin, requestId: requestId)
-                    DispatchQueue.main.async {
-                        isLoading = false // Stop loading
-                    }
-                }
-            }
-            // TODO: If yes, authenticate with the credential
-            
-        } else {
-            print("Failed to extract origin and request ID.")
-            isLoading = false
-        }
-    }
-
-    private func register(origin: String, requestId: String) {
-
-        do {
-            // Get the appropriate Algorand Address
-            let phrase = "salon zoo engage submit smile frost later decide wing sight chaos renew lizard rely canal coral scene hobby scare step bus leaf tobacco slice"
-            
-            let seed = try Mnemonic.deterministicSeedString(from: phrase)
-            
-            let Ed25519Wallet = XHDWalletAPI(seed: seed)
-            
-            let DP256 = DeterministicP256()
-            let derivedMainKey = try DP256.genDerivedMainKeyWithBIP39(phrase: phrase)
-            let P256KeyPair = DP256.genDomainSpecificKeyPair(derivedMainKey: derivedMainKey, origin: "https://\(origin)", userHandle: "tester")
-
-            
-            guard let pk = try Ed25519Wallet?.keyGen(context: KeyContext.Address, account: 0, change: 0, keyIndex: 0) else {
-                throw NSError(domain: "Key generation failed", code: -1, userInfo: nil)
-            }
-            
-            
-            
-            let address = try Utility.encodeAddress(bytes: pk)
-
-            let attestationApi = AttestationApi()
-
-            let options: [String: Any] = [
-                "username": address,
-                "displayName": "Liquid Auth User",
-                "authenticatorSelection": ["userVerification": "required"],
-                "extensions": ["liquid": true]
-            ]
-
-            let userAgent = Utility.getUserAgent()
-
-            attestationApi.postAttestationOptions(origin: origin, userAgent: userAgent, options: options, completion: { result in
-                DispatchQueue.main.async {
-                    switch result {
-                    case .success(let (data, sessionCookie)):
-                        print("Response data: \(String(data: data, encoding: .utf8) ?? "Invalid data")")
-                        if let cookie = sessionCookie {
-                            print("Session cookie: \(cookie)")
-                        }
-
-                        if let json = try? JSONSerialization.jsonObject(with: data, options: []) as? [String: Any],
-                        let challengeBase64Url = json["challenge"] as? String {
-                            print("Challenge (Base64): \(challengeBase64Url)")
-                            print("Challenge Decoded: \([UInt8](Utility.decodeBase64Url(challengeBase64Url)!))")
-                            print("Challenge JSON: \(Utility.decodeBase64UrlToJSON(challengeBase64Url) ?? "nil")")
-                            do {
-                                let schema = try Schema(filePath: Bundle.main.path(forResource: "auth.request", ofType: "json")!)
-                                
-                                // TODO: Relates to the comments below 
-                                // REPLACE WITH Ed25519Wallet.signData once fixed to ensure PROPER flow
-//                                let sig = try Ed25519Wallet?.signData(
-//                                    context: KeyContext.Address,
-//                                    account: 0,
-//                                    change: 0,
-//                                    keyIndex: 0,
-//                                    data: ...,
-//                                    metadata: SignMetadata(encoding: Encoding.none, schema: schema)
-//                                )
-
-                                // For now we validateData and call rawSign separately.
-                                let valid = try Ed25519Wallet?.validateData(data: Data(Utility.decodeBase64UrlToJSON(challengeBase64Url)!.utf8), metadata: SignMetadata(encoding: Encoding.none, schema: schema))
-
-                                if !(valid ?? false) {
-                                    throw NSError(domain: "com.liquidauth.error", code: -1, userInfo: [NSLocalizedDescriptionKey: "Data is not valid"])
-                                }
-
-                                // Dangerous to expose rawSign like this
-                                if let sig = try Ed25519Wallet?.rawSign(
-                                    bip44Path: [0x8000_0000 + 44, 0x8000_0000 + 283, 0x8000_0000 + 0, 0, 0],
-                                    message: Data([UInt8](Utility.decodeBase64Url(challengeBase64Url)!)),
-                                    derivationType: BIP32DerivationType.Peikert
-                                ) {
-                                    print("Signature: \(sig.base64URLEncodedString())")
-                                    print("Signature Length (Raw Bytes): \(sig.count)")
-
-                                    // <-- LIQUID EXTENSION: -->
-
-                                    // Create the Liquid extension JSON object
-                                    let liquidExt: [String: Any] = [
-                                        "type": "algorand",
-                                        "requestId": requestId,
-                                        "address": address,
-                                        "signature": sig.base64URLEncodedString(),
-                                        "device": UIDevice.current.model,
-                                    ]
-                                    print("Created liquidExt JSON object: \(liquidExt)")
-                                    
-                                    // <-- ID & RawID: -->
-                                    // Deterministic ID - derived from P256 Public Key
-                                    let rawId = Data([UInt8](Utility.hashSHA256(P256KeyPair.publicKey.rawRepresentation)))
-                                    
-                                    print("Created rawId: \(rawId.map { String(format: "%02hhx", $0) }.joined())")
-                                    
-                                    // <-- clientDataJSON: -->
-                                    let clientData: [String: Any] = [
-                                        "type": "webauthn.create",
-                                        "challenge": challengeBase64Url,
-                                        "origin": "https://\(origin)"
-                                    ]
-
-                                    guard let clientDataJSONData = try? JSONSerialization.data(withJSONObject: clientData, options: []),
-                                        let clientDataJSON = String(data: clientDataJSONData, encoding: .utf8) else {
-                                        throw NSError(domain: "com.liquidauth.error", code: -1, userInfo: [NSLocalizedDescriptionKey: "Failed to create clientDataJSON"])
-                                    }
-
-                                    let clientDataJSONBase64Url = clientDataJSONData.base64URLEncodedString()
-                                    
-                                    print("Created clientDataJSON: \(clientDataJSONBase64Url)")
-                                    
-                                    // <-- attestationObject: -->
-
-                                    let attestedCredData = Utility.getAttestedCredentialData(aaguid: UUID.init(uuidString: "5c7b7e9a-2b85-464e-9ea3-529582bb7e34")!, credentialId: rawId, publicKey: P256KeyPair.publicKey.rawRepresentation)
-                                    
-                                    print("created attestedCredData: \(attestedCredData.count)")
-                                    
-                                    guard let originData = origin.data(using: .utf8) else {
-                                        throw NSError(domain: "com.liquidauth.error", code: -1, userInfo: [NSLocalizedDescriptionKey: "Failed to encode origin to UTF-8"])
-                                    }
-
-                                    let rpIdHash = Utility.hashSHA256(originData)
-                                    
-                                    let userPresent = true
-                                    let userVerified = true
-                                    let signCount: UInt32 = 0
-                                    let attestedCredentialData = attestedCredData
-
-                                    let authData = AuthenticatorData(
-                                        rpIdHash,
-                                        userPresent,
-                                        userVerified,
-                                        signCount,
-                                        attestedCredentialData,
-                                        nil
-                                    )
-                                    
-                                    print("created authData: \(authData)")
-
-
-                                    let attObj: [String: Any] = [
-                                        "fmt": "none",
-                                        "attStmt": [:], // when the format is "none", `attStmt` should be empty.
-                                        "authData": authData.toData()
-                                    ]
-
-                                    let cborEncoded = try CBOR.encodeMap(attObj)
-                                    let attestationObject = Data(cborEncoded)
-                                    
-                                    print("Created attestationobject: \(attestationObject)")
-                                    
-                                    print("Attestationobject in Base64Url: \(attestationObject.base64URLEncodedString())")
-
-                                    let credential: [String: Any] = [
-                                        "id": rawId.base64URLEncodedString(),
-                                        "type": "public-key",
-                                        "rawId": rawId.base64URLEncodedString(),
-                                        "response": [
-                                            "clientDataJSON": clientDataJSONBase64Url,
-                                            "attestationObject": attestationObject.base64URLEncodedString()
-                                        ]
-                                    ]
-                                    
-                                    print("Created credential: \(credential)")
-
-                                    // Send the attestation result
-                                    attestationApi.postAttestationResult(
-                                        origin: origin,
-                                        userAgent: Utility.getUserAgent(),
-                                        credential: credential,
-                                        liquidExt: liquidExt
-                                    ) { result in
-                                        DispatchQueue.main.async {
-                                            switch result {
-                                            case .success(let data):
-                                                let responseString = String(data: data, encoding: .utf8) ?? "Invalid response"
-                                                print("Attestation result posted: \(responseString)")
-                                                self.scannedMessage = "Attestation result successfully posted: \(responseString)"
-                                                self.errorMessage = nil
-                                            case .failure(let error):
-                                                print("Failed to post attestation result: \(error)")
-                                                self.errorMessage = "Failed to post attestation result: \(error.localizedDescription)"
-                                                self.scannedMessage = nil
-                                            }
-                                            self.isLoading = false
-                                        }
-                                    }
-                                } else {
-                                    throw NSError(domain: "com.liquidauth.error", code: -1, userInfo: [NSLocalizedDescriptionKey: "Failed to create signature"])
-                                }
-                            } catch {
-                                print("Failed to load schema: \(error)")
-                            }
-                        } else {
-                            print("Failed to parse response JSON or find the challenge field.")
-                        }
-                        
-                    case .failure(let error):
-                        print("Error: \(error)")
-                    }
-                    isLoading = false
-                }
-            })
-        } catch {
-            print("Error in register: \(error)")
-            DispatchQueue.main.async {
-                self.errorMessage = "Failed to register: \(error.localizedDescription)"
-                self.isLoading = false
-            }
-        }
-    }
->>>>>>> 7b917405
 }
 
 extension Data {
